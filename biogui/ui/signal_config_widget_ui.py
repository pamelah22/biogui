# -*- coding: utf-8 -*-

################################################################################
## Form generated from reading UI file 'signal_config_widget.ui'
##
## Created by: Qt User Interface Compiler version 6.8.1
##
## WARNING! All changes made in this file will be lost when recompiling UI file!
################################################################################

from PySide6.QtCore import (QCoreApplication, QDate, QDateTime, QLocale,
    QMetaObject, QObject, QPoint, QRect,
    QSize, QTime, QUrl, Qt)
from PySide6.QtGui import (QBrush, QColor, QConicalGradient, QCursor,
    QFont, QFontDatabase, QGradient, QIcon,
    QImage, QKeySequence, QLinearGradient, QPainter,
    QPalette, QPixmap, QRadialGradient, QTransform)
from PySide6.QtWidgets import (QApplication, QCheckBox, QComboBox, QFormLayout,
    QFrame, QGroupBox, QLabel, QLineEdit,
    QSizePolicy, QVBoxLayout, QWidget)

class Ui_SignalConfigWidget(object):
    def setupUi(self, SignalConfigWidget):
        if not SignalConfigWidget.objectName():
            SignalConfigWidget.setObjectName(u"SignalConfigWidget")
        SignalConfigWidget.resize(500, 622)
        self.verticalLayout = QVBoxLayout(SignalConfigWidget)
        self.verticalLayout.setObjectName(u"verticalLayout")
        self.formLayout1 = QFormLayout()
        self.formLayout1.setObjectName(u"formLayout1")
<<<<<<< HEAD
        self.formLayout1.setFieldGrowthPolicy(QFormLayout.AllNonFixedFieldsGrow)
=======
        self.formLayout1.setFieldGrowthPolicy(QFormLayout.ExpandingFieldsGrow)
>>>>>>> f2e6e486
        self.label1 = QLabel(SignalConfigWidget)
        self.label1.setObjectName(u"label1")

        self.formLayout1.setWidget(0, QFormLayout.LabelRole, self.label1)

        self.sigNameLabel = QLabel(SignalConfigWidget)
        self.sigNameLabel.setObjectName(u"sigNameLabel")

        self.formLayout1.setWidget(0, QFormLayout.FieldRole, self.sigNameLabel)

        self.label2 = QLabel(SignalConfigWidget)
        self.label2.setObjectName(u"label2")

        self.formLayout1.setWidget(1, QFormLayout.LabelRole, self.label2)

        self.nChLabel = QLabel(SignalConfigWidget)
        self.nChLabel.setObjectName(u"nChLabel")

        self.formLayout1.setWidget(1, QFormLayout.FieldRole, self.nChLabel)

        self.label3 = QLabel(SignalConfigWidget)
        self.label3.setObjectName(u"label3")

        self.formLayout1.setWidget(2, QFormLayout.LabelRole, self.label3)

        self.freqLabel = QLabel(SignalConfigWidget)
        self.freqLabel.setObjectName(u"freqLabel")

        self.formLayout1.setWidget(2, QFormLayout.FieldRole, self.freqLabel)


        self.verticalLayout.addLayout(self.formLayout1)

        self.plotGroupBox = QGroupBox(SignalConfigWidget)
        self.plotGroupBox.setObjectName(u"plotGroupBox")
        self.plotGroupBox.setAlignment(Qt.AlignCenter)
        self.plotGroupBox.setFlat(True)
        self.plotGroupBox.setCheckable(True)
        self.plotGroupBox.setChecked(True)
        self.verticalLayout_2 = QVBoxLayout(self.plotGroupBox)
        self.verticalLayout_2.setObjectName(u"verticalLayout_2")
        self.formLayout = QFormLayout()
        self.formLayout.setObjectName(u"formLayout")
<<<<<<< HEAD
        self.formLayout.setFieldGrowthPolicy(QFormLayout.AllNonFixedFieldsGrow)
=======
        self.formLayout.setFieldGrowthPolicy(QFormLayout.ExpandingFieldsGrow)
>>>>>>> f2e6e486
        self.label4 = QLabel(self.plotGroupBox)
        self.label4.setObjectName(u"label4")

        self.formLayout.setWidget(0, QFormLayout.LabelRole, self.label4)

        self.chSpacingTextField = QLineEdit(self.plotGroupBox)
        self.chSpacingTextField.setObjectName(u"chSpacingTextField")

        self.formLayout.setWidget(0, QFormLayout.FieldRole, self.chSpacingTextField)

        self.showYAxisCheckBox = QCheckBox(self.plotGroupBox)
        self.showYAxisCheckBox.setObjectName(u"showYAxisCheckBox")

        self.formLayout.setWidget(1, QFormLayout.FieldRole, self.showYAxisCheckBox)

        self.rangeModeComboBox = QComboBox(self.plotGroupBox)
        self.rangeModeComboBox.addItem("")
        self.rangeModeComboBox.addItem("")
        self.rangeModeComboBox.setObjectName(u"rangeModeComboBox")

        self.formLayout.setWidget(2, QFormLayout.FieldRole, self.rangeModeComboBox)

        self.label5 = QLabel(self.plotGroupBox)
        self.label5.setObjectName(u"label5")

        self.formLayout.setWidget(2, QFormLayout.LabelRole, self.label5)

        self.label6 = QLabel(self.plotGroupBox)
        self.label6.setObjectName(u"label6")
        self.label6.setEnabled(False)

        self.formLayout.setWidget(3, QFormLayout.LabelRole, self.label6)

        self.minRangeTextField = QLineEdit(self.plotGroupBox)
        self.minRangeTextField.setObjectName(u"minRangeTextField")
        self.minRangeTextField.setEnabled(False)

        self.formLayout.setWidget(3, QFormLayout.FieldRole, self.minRangeTextField)

        self.label7 = QLabel(self.plotGroupBox)
        self.label7.setObjectName(u"label7")
        self.label7.setEnabled(False)

        self.formLayout.setWidget(4, QFormLayout.LabelRole, self.label7)

        self.maxRangeTextField = QLineEdit(self.plotGroupBox)
        self.maxRangeTextField.setObjectName(u"maxRangeTextField")
        self.maxRangeTextField.setEnabled(False)

        self.formLayout.setWidget(4, QFormLayout.FieldRole, self.maxRangeTextField)


        self.verticalLayout_2.addLayout(self.formLayout)

        self.filterGroupBox = QGroupBox(self.plotGroupBox)
        self.filterGroupBox.setObjectName(u"filterGroupBox")
        self.filterGroupBox.setAlignment(Qt.AlignCenter)
        self.filterGroupBox.setCheckable(True)
        self.filterGroupBox.setChecked(False)
        self.formLayout_3 = QFormLayout(self.filterGroupBox)
        self.formLayout_3.setObjectName(u"formLayout_3")
<<<<<<< HEAD
        self.formLayout_3.setFieldGrowthPolicy(QFormLayout.AllNonFixedFieldsGrow)
=======
        self.formLayout_3.setFieldGrowthPolicy(QFormLayout.ExpandingFieldsGrow)
>>>>>>> f2e6e486
        self.label8 = QLabel(self.filterGroupBox)
        self.label8.setObjectName(u"label8")
        self.label8.setFrameShape(QFrame.NoFrame)

        self.formLayout_3.setWidget(0, QFormLayout.LabelRole, self.label8)

        self.filtTypeComboBox = QComboBox(self.filterGroupBox)
        self.filtTypeComboBox.addItem("")
        self.filtTypeComboBox.addItem("")
        self.filtTypeComboBox.addItem("")
        self.filtTypeComboBox.addItem("")
        self.filtTypeComboBox.setObjectName(u"filtTypeComboBox")

        self.formLayout_3.setWidget(0, QFormLayout.FieldRole, self.filtTypeComboBox)

        self.label9 = QLabel(self.filterGroupBox)
        self.label9.setObjectName(u"label9")

        self.formLayout_3.setWidget(1, QFormLayout.LabelRole, self.label9)

        self.freq1TextField = QLineEdit(self.filterGroupBox)
        self.freq1TextField.setObjectName(u"freq1TextField")

        self.formLayout_3.setWidget(1, QFormLayout.FieldRole, self.freq1TextField)

        self.label10 = QLabel(self.filterGroupBox)
        self.label10.setObjectName(u"label10")

        self.formLayout_3.setWidget(2, QFormLayout.LabelRole, self.label10)

        self.freq2TextField = QLineEdit(self.filterGroupBox)
        self.freq2TextField.setObjectName(u"freq2TextField")
        self.freq2TextField.setEnabled(False)

        self.formLayout_3.setWidget(2, QFormLayout.FieldRole, self.freq2TextField)

        self.label11 = QLabel(self.filterGroupBox)
        self.label11.setObjectName(u"label11")

        self.formLayout_3.setWidget(3, QFormLayout.LabelRole, self.label11)

        self.filtOrderTextField = QLineEdit(self.filterGroupBox)
        self.filtOrderTextField.setObjectName(u"filtOrderTextField")

        self.formLayout_3.setWidget(3, QFormLayout.FieldRole, self.filtOrderTextField)


        self.verticalLayout_2.addWidget(self.filterGroupBox)

        self.notchFilterGroupBox = QGroupBox(self.plotGroupBox)
        self.notchFilterGroupBox.setObjectName(u"notchFilterGroupBox")
        self.notchFilterGroupBox.setCheckable(True)
        self.notchFilterGroupBox.setChecked(False)
        self.formLayout2 = QFormLayout(self.notchFilterGroupBox)
        self.formLayout2.setObjectName(u"formLayout2")
<<<<<<< HEAD
        self.formLayout2.setFieldGrowthPolicy(QFormLayout.AllNonFixedFieldsGrow)
=======
        self.formLayout2.setFieldGrowthPolicy(QFormLayout.ExpandingFieldsGrow)
>>>>>>> f2e6e486
        self.label12 = QLabel(self.notchFilterGroupBox)
        self.label12.setObjectName(u"label12")

        self.formLayout2.setWidget(0, QFormLayout.LabelRole, self.label12)

        self.notchFreqComboBox = QComboBox(self.notchFilterGroupBox)
        self.notchFreqComboBox.addItem("")
        self.notchFreqComboBox.addItem("")
        self.notchFreqComboBox.setObjectName(u"notchFreqComboBox")

        self.formLayout2.setWidget(0, QFormLayout.FieldRole, self.notchFreqComboBox)

        self.label13 = QLabel(self.notchFilterGroupBox)
        self.label13.setObjectName(u"label13")

        self.formLayout2.setWidget(1, QFormLayout.LabelRole, self.label13)

        self.qFactorTextField = QLineEdit(self.notchFilterGroupBox)
        self.qFactorTextField.setObjectName(u"qFactorTextField")

        self.formLayout2.setWidget(1, QFormLayout.FieldRole, self.qFactorTextField)


        self.verticalLayout_2.addWidget(self.notchFilterGroupBox)

        self.verticalLayout_2.setStretch(0, 1)

        self.verticalLayout.addWidget(self.plotGroupBox)

        QWidget.setTabOrder(self.notchFreqComboBox, self.qFactorTextField)

        self.retranslateUi(SignalConfigWidget)

        QMetaObject.connectSlotsByName(SignalConfigWidget)
    # setupUi

    def retranslateUi(self, SignalConfigWidget):
        SignalConfigWidget.setWindowTitle(QCoreApplication.translate("SignalConfigWidget", u"Signal Configuration", None))
        self.label1.setText(QCoreApplication.translate("SignalConfigWidget", u"Name:", None))
        self.sigNameLabel.setText("")
        self.label2.setText(QCoreApplication.translate("SignalConfigWidget", u"Number of channels:", None))
        self.nChLabel.setText("")
        self.label3.setText(QCoreApplication.translate("SignalConfigWidget", u"Sampling rate (in sps):", None))
        self.freqLabel.setText("")
#if QT_CONFIG(tooltip)
        self.plotGroupBox.setToolTip("")
#endif // QT_CONFIG(tooltip)
        self.plotGroupBox.setTitle(QCoreApplication.translate("SignalConfigWidget", u"Show plot", None))
        self.label4.setText(QCoreApplication.translate("SignalConfigWidget", u"Channel spacing (in a.u.):", None))
#if QT_CONFIG(tooltip)
        self.chSpacingTextField.setToolTip(QCoreApplication.translate("SignalConfigWidget", u"Spacing between the channels in the signal unit (only for multi-channel signals)", None))
#endif // QT_CONFIG(tooltip)
        self.chSpacingTextField.setText(QCoreApplication.translate("SignalConfigWidget", u"0", None))
        self.chSpacingTextField.setPlaceholderText("")
        self.showYAxisCheckBox.setText(QCoreApplication.translate("SignalConfigWidget", u"Show Y axis", None))
        self.rangeModeComboBox.setItemText(0, QCoreApplication.translate("SignalConfigWidget", u"Automatic", None))
        self.rangeModeComboBox.setItemText(1, QCoreApplication.translate("SignalConfigWidget", u"Manual", None))

        self.label5.setText(QCoreApplication.translate("SignalConfigWidget", u"Range mode:", None))
        self.label6.setText(QCoreApplication.translate("SignalConfigWidget", u"Minimum range (in a.u.):", None))
        self.label7.setText(QCoreApplication.translate("SignalConfigWidget", u"Maximum range (in a.u.):", None))
#if QT_CONFIG(tooltip)
        self.filterGroupBox.setToolTip(QCoreApplication.translate("SignalConfigWidget", u"Only for visualization, the raw signal will be saved to file", None))
#endif // QT_CONFIG(tooltip)
        self.filterGroupBox.setTitle(QCoreApplication.translate("SignalConfigWidget", u"Configure filtering", None))
        self.label8.setText(QCoreApplication.translate("SignalConfigWidget", u"Type:", None))
        self.filtTypeComboBox.setItemText(0, QCoreApplication.translate("SignalConfigWidget", u"highpass", None))
        self.filtTypeComboBox.setItemText(1, QCoreApplication.translate("SignalConfigWidget", u"lowpass", None))
        self.filtTypeComboBox.setItemText(2, QCoreApplication.translate("SignalConfigWidget", u"bandpass", None))
        self.filtTypeComboBox.setItemText(3, QCoreApplication.translate("SignalConfigWidget", u"bandstop", None))

        self.label9.setText(QCoreApplication.translate("SignalConfigWidget", u"First critical frequency (in Hz):", None))
#if QT_CONFIG(tooltip)
        self.freq1TextField.setToolTip("")
#endif // QT_CONFIG(tooltip)
        self.freq1TextField.setPlaceholderText("")
        self.label10.setText(QCoreApplication.translate("SignalConfigWidget", u"Second critical frequency (in Hz):", None))
#if QT_CONFIG(tooltip)
        self.freq2TextField.setToolTip("")
#endif // QT_CONFIG(tooltip)
        self.freq2TextField.setPlaceholderText(QCoreApplication.translate("SignalConfigWidget", u"For bandpass and bandstop only", None))
        self.label11.setText(QCoreApplication.translate("SignalConfigWidget", u"Filter order:", None))
#if QT_CONFIG(tooltip)
        self.filtOrderTextField.setToolTip(QCoreApplication.translate("SignalConfigWidget", u"Integer between 1 and 10", None))
#endif // QT_CONFIG(tooltip)
        self.filtOrderTextField.setText(QCoreApplication.translate("SignalConfigWidget", u"4", None))
        self.filtOrderTextField.setPlaceholderText("")
#if QT_CONFIG(tooltip)
        self.notchFilterGroupBox.setToolTip(QCoreApplication.translate("SignalConfigWidget", u"Only for visualization, the raw signal will be saved to file", None))
#endif // QT_CONFIG(tooltip)
        self.notchFilterGroupBox.setTitle(QCoreApplication.translate("SignalConfigWidget", u"Filter powerline noise", None))
        self.label12.setText(QCoreApplication.translate("SignalConfigWidget", u"Frequency (Hz):", None))
        self.notchFreqComboBox.setItemText(0, QCoreApplication.translate("SignalConfigWidget", u"50", None))
        self.notchFreqComboBox.setItemText(1, QCoreApplication.translate("SignalConfigWidget", u"60", None))

        self.label13.setText(QCoreApplication.translate("SignalConfigWidget", u"Quality factor:", None))
#if QT_CONFIG(tooltip)
        self.qFactorTextField.setToolTip(QCoreApplication.translate("SignalConfigWidget", u"Integer between 10 and 50", None))
#endif // QT_CONFIG(tooltip)
        self.qFactorTextField.setText(QCoreApplication.translate("SignalConfigWidget", u"30", None))
    # retranslateUi
<|MERGE_RESOLUTION|>--- conflicted
+++ resolved
@@ -8,147 +8,169 @@
 ## WARNING! All changes made in this file will be lost when recompiling UI file!
 ################################################################################
 
-from PySide6.QtCore import (QCoreApplication, QDate, QDateTime, QLocale,
-    QMetaObject, QObject, QPoint, QRect,
-    QSize, QTime, QUrl, Qt)
-from PySide6.QtGui import (QBrush, QColor, QConicalGradient, QCursor,
-    QFont, QFontDatabase, QGradient, QIcon,
-    QImage, QKeySequence, QLinearGradient, QPainter,
-    QPalette, QPixmap, QRadialGradient, QTransform)
-from PySide6.QtWidgets import (QApplication, QCheckBox, QComboBox, QFormLayout,
-    QFrame, QGroupBox, QLabel, QLineEdit,
-    QSizePolicy, QVBoxLayout, QWidget)
+from PySide6.QtCore import (
+    QCoreApplication,
+    QDate,
+    QDateTime,
+    QLocale,
+    QMetaObject,
+    QObject,
+    QPoint,
+    QRect,
+    QSize,
+    Qt,
+    QTime,
+    QUrl,
+)
+from PySide6.QtGui import (
+    QBrush,
+    QColor,
+    QConicalGradient,
+    QCursor,
+    QFont,
+    QFontDatabase,
+    QGradient,
+    QIcon,
+    QImage,
+    QKeySequence,
+    QLinearGradient,
+    QPainter,
+    QPalette,
+    QPixmap,
+    QRadialGradient,
+    QTransform,
+)
+from PySide6.QtWidgets import (
+    QApplication,
+    QCheckBox,
+    QComboBox,
+    QFormLayout,
+    QFrame,
+    QGroupBox,
+    QLabel,
+    QLineEdit,
+    QSizePolicy,
+    QVBoxLayout,
+    QWidget,
+)
+
 
 class Ui_SignalConfigWidget(object):
     def setupUi(self, SignalConfigWidget):
         if not SignalConfigWidget.objectName():
-            SignalConfigWidget.setObjectName(u"SignalConfigWidget")
+            SignalConfigWidget.setObjectName("SignalConfigWidget")
         SignalConfigWidget.resize(500, 622)
         self.verticalLayout = QVBoxLayout(SignalConfigWidget)
-        self.verticalLayout.setObjectName(u"verticalLayout")
+        self.verticalLayout.setObjectName("verticalLayout")
         self.formLayout1 = QFormLayout()
-        self.formLayout1.setObjectName(u"formLayout1")
-<<<<<<< HEAD
-        self.formLayout1.setFieldGrowthPolicy(QFormLayout.AllNonFixedFieldsGrow)
-=======
+        self.formLayout1.setObjectName("formLayout1")
         self.formLayout1.setFieldGrowthPolicy(QFormLayout.ExpandingFieldsGrow)
->>>>>>> f2e6e486
         self.label1 = QLabel(SignalConfigWidget)
-        self.label1.setObjectName(u"label1")
+        self.label1.setObjectName("label1")
 
         self.formLayout1.setWidget(0, QFormLayout.LabelRole, self.label1)
 
         self.sigNameLabel = QLabel(SignalConfigWidget)
-        self.sigNameLabel.setObjectName(u"sigNameLabel")
+        self.sigNameLabel.setObjectName("sigNameLabel")
 
         self.formLayout1.setWidget(0, QFormLayout.FieldRole, self.sigNameLabel)
 
         self.label2 = QLabel(SignalConfigWidget)
-        self.label2.setObjectName(u"label2")
+        self.label2.setObjectName("label2")
 
         self.formLayout1.setWidget(1, QFormLayout.LabelRole, self.label2)
 
         self.nChLabel = QLabel(SignalConfigWidget)
-        self.nChLabel.setObjectName(u"nChLabel")
+        self.nChLabel.setObjectName("nChLabel")
 
         self.formLayout1.setWidget(1, QFormLayout.FieldRole, self.nChLabel)
 
         self.label3 = QLabel(SignalConfigWidget)
-        self.label3.setObjectName(u"label3")
+        self.label3.setObjectName("label3")
 
         self.formLayout1.setWidget(2, QFormLayout.LabelRole, self.label3)
 
         self.freqLabel = QLabel(SignalConfigWidget)
-        self.freqLabel.setObjectName(u"freqLabel")
+        self.freqLabel.setObjectName("freqLabel")
 
         self.formLayout1.setWidget(2, QFormLayout.FieldRole, self.freqLabel)
 
-
         self.verticalLayout.addLayout(self.formLayout1)
 
         self.plotGroupBox = QGroupBox(SignalConfigWidget)
-        self.plotGroupBox.setObjectName(u"plotGroupBox")
+        self.plotGroupBox.setObjectName("plotGroupBox")
         self.plotGroupBox.setAlignment(Qt.AlignCenter)
         self.plotGroupBox.setFlat(True)
         self.plotGroupBox.setCheckable(True)
         self.plotGroupBox.setChecked(True)
         self.verticalLayout_2 = QVBoxLayout(self.plotGroupBox)
-        self.verticalLayout_2.setObjectName(u"verticalLayout_2")
+        self.verticalLayout_2.setObjectName("verticalLayout_2")
         self.formLayout = QFormLayout()
-        self.formLayout.setObjectName(u"formLayout")
-<<<<<<< HEAD
-        self.formLayout.setFieldGrowthPolicy(QFormLayout.AllNonFixedFieldsGrow)
-=======
+        self.formLayout.setObjectName("formLayout")
         self.formLayout.setFieldGrowthPolicy(QFormLayout.ExpandingFieldsGrow)
->>>>>>> f2e6e486
         self.label4 = QLabel(self.plotGroupBox)
-        self.label4.setObjectName(u"label4")
+        self.label4.setObjectName("label4")
 
         self.formLayout.setWidget(0, QFormLayout.LabelRole, self.label4)
 
         self.chSpacingTextField = QLineEdit(self.plotGroupBox)
-        self.chSpacingTextField.setObjectName(u"chSpacingTextField")
+        self.chSpacingTextField.setObjectName("chSpacingTextField")
 
         self.formLayout.setWidget(0, QFormLayout.FieldRole, self.chSpacingTextField)
 
         self.showYAxisCheckBox = QCheckBox(self.plotGroupBox)
-        self.showYAxisCheckBox.setObjectName(u"showYAxisCheckBox")
+        self.showYAxisCheckBox.setObjectName("showYAxisCheckBox")
 
         self.formLayout.setWidget(1, QFormLayout.FieldRole, self.showYAxisCheckBox)
 
         self.rangeModeComboBox = QComboBox(self.plotGroupBox)
         self.rangeModeComboBox.addItem("")
         self.rangeModeComboBox.addItem("")
-        self.rangeModeComboBox.setObjectName(u"rangeModeComboBox")
+        self.rangeModeComboBox.setObjectName("rangeModeComboBox")
 
         self.formLayout.setWidget(2, QFormLayout.FieldRole, self.rangeModeComboBox)
 
         self.label5 = QLabel(self.plotGroupBox)
-        self.label5.setObjectName(u"label5")
+        self.label5.setObjectName("label5")
 
         self.formLayout.setWidget(2, QFormLayout.LabelRole, self.label5)
 
         self.label6 = QLabel(self.plotGroupBox)
-        self.label6.setObjectName(u"label6")
+        self.label6.setObjectName("label6")
         self.label6.setEnabled(False)
 
         self.formLayout.setWidget(3, QFormLayout.LabelRole, self.label6)
 
         self.minRangeTextField = QLineEdit(self.plotGroupBox)
-        self.minRangeTextField.setObjectName(u"minRangeTextField")
+        self.minRangeTextField.setObjectName("minRangeTextField")
         self.minRangeTextField.setEnabled(False)
 
         self.formLayout.setWidget(3, QFormLayout.FieldRole, self.minRangeTextField)
 
         self.label7 = QLabel(self.plotGroupBox)
-        self.label7.setObjectName(u"label7")
+        self.label7.setObjectName("label7")
         self.label7.setEnabled(False)
 
         self.formLayout.setWidget(4, QFormLayout.LabelRole, self.label7)
 
         self.maxRangeTextField = QLineEdit(self.plotGroupBox)
-        self.maxRangeTextField.setObjectName(u"maxRangeTextField")
+        self.maxRangeTextField.setObjectName("maxRangeTextField")
         self.maxRangeTextField.setEnabled(False)
 
         self.formLayout.setWidget(4, QFormLayout.FieldRole, self.maxRangeTextField)
 
-
         self.verticalLayout_2.addLayout(self.formLayout)
 
         self.filterGroupBox = QGroupBox(self.plotGroupBox)
-        self.filterGroupBox.setObjectName(u"filterGroupBox")
+        self.filterGroupBox.setObjectName("filterGroupBox")
         self.filterGroupBox.setAlignment(Qt.AlignCenter)
         self.filterGroupBox.setCheckable(True)
         self.filterGroupBox.setChecked(False)
         self.formLayout_3 = QFormLayout(self.filterGroupBox)
-        self.formLayout_3.setObjectName(u"formLayout_3")
-<<<<<<< HEAD
-        self.formLayout_3.setFieldGrowthPolicy(QFormLayout.AllNonFixedFieldsGrow)
-=======
+        self.formLayout_3.setObjectName("formLayout_3")
         self.formLayout_3.setFieldGrowthPolicy(QFormLayout.ExpandingFieldsGrow)
->>>>>>> f2e6e486
         self.label8 = QLabel(self.filterGroupBox)
-        self.label8.setObjectName(u"label8")
+        self.label8.setObjectName("label8")
         self.label8.setFrameShape(QFrame.NoFrame)
 
         self.formLayout_3.setWidget(0, QFormLayout.LabelRole, self.label8)
@@ -158,78 +180,72 @@
         self.filtTypeComboBox.addItem("")
         self.filtTypeComboBox.addItem("")
         self.filtTypeComboBox.addItem("")
-        self.filtTypeComboBox.setObjectName(u"filtTypeComboBox")
+        self.filtTypeComboBox.setObjectName("filtTypeComboBox")
 
         self.formLayout_3.setWidget(0, QFormLayout.FieldRole, self.filtTypeComboBox)
 
         self.label9 = QLabel(self.filterGroupBox)
-        self.label9.setObjectName(u"label9")
+        self.label9.setObjectName("label9")
 
         self.formLayout_3.setWidget(1, QFormLayout.LabelRole, self.label9)
 
         self.freq1TextField = QLineEdit(self.filterGroupBox)
-        self.freq1TextField.setObjectName(u"freq1TextField")
+        self.freq1TextField.setObjectName("freq1TextField")
 
         self.formLayout_3.setWidget(1, QFormLayout.FieldRole, self.freq1TextField)
 
         self.label10 = QLabel(self.filterGroupBox)
-        self.label10.setObjectName(u"label10")
+        self.label10.setObjectName("label10")
 
         self.formLayout_3.setWidget(2, QFormLayout.LabelRole, self.label10)
 
         self.freq2TextField = QLineEdit(self.filterGroupBox)
-        self.freq2TextField.setObjectName(u"freq2TextField")
+        self.freq2TextField.setObjectName("freq2TextField")
         self.freq2TextField.setEnabled(False)
 
         self.formLayout_3.setWidget(2, QFormLayout.FieldRole, self.freq2TextField)
 
         self.label11 = QLabel(self.filterGroupBox)
-        self.label11.setObjectName(u"label11")
+        self.label11.setObjectName("label11")
 
         self.formLayout_3.setWidget(3, QFormLayout.LabelRole, self.label11)
 
         self.filtOrderTextField = QLineEdit(self.filterGroupBox)
-        self.filtOrderTextField.setObjectName(u"filtOrderTextField")
+        self.filtOrderTextField.setObjectName("filtOrderTextField")
 
         self.formLayout_3.setWidget(3, QFormLayout.FieldRole, self.filtOrderTextField)
 
-
         self.verticalLayout_2.addWidget(self.filterGroupBox)
 
         self.notchFilterGroupBox = QGroupBox(self.plotGroupBox)
-        self.notchFilterGroupBox.setObjectName(u"notchFilterGroupBox")
+        self.notchFilterGroupBox.setObjectName("notchFilterGroupBox")
         self.notchFilterGroupBox.setCheckable(True)
         self.notchFilterGroupBox.setChecked(False)
         self.formLayout2 = QFormLayout(self.notchFilterGroupBox)
-        self.formLayout2.setObjectName(u"formLayout2")
-<<<<<<< HEAD
-        self.formLayout2.setFieldGrowthPolicy(QFormLayout.AllNonFixedFieldsGrow)
-=======
+        self.formLayout2.setObjectName("formLayout2")
         self.formLayout2.setFieldGrowthPolicy(QFormLayout.ExpandingFieldsGrow)
->>>>>>> f2e6e486
         self.label12 = QLabel(self.notchFilterGroupBox)
-        self.label12.setObjectName(u"label12")
+        self.label12.setObjectName("label12")
 
         self.formLayout2.setWidget(0, QFormLayout.LabelRole, self.label12)
 
         self.notchFreqComboBox = QComboBox(self.notchFilterGroupBox)
         self.notchFreqComboBox.addItem("")
         self.notchFreqComboBox.addItem("")
-        self.notchFreqComboBox.setObjectName(u"notchFreqComboBox")
+        self.notchFreqComboBox.setObjectName("notchFreqComboBox")
 
         self.formLayout2.setWidget(0, QFormLayout.FieldRole, self.notchFreqComboBox)
 
         self.label13 = QLabel(self.notchFilterGroupBox)
-        self.label13.setObjectName(u"label13")
+        self.label13.setObjectName("label13")
 
         self.formLayout2.setWidget(1, QFormLayout.LabelRole, self.label13)
 
         self.qFactorTextField = QLineEdit(self.notchFilterGroupBox)
-        self.qFactorTextField.setObjectName(u"qFactorTextField")
+        self.qFactorTextField.setObjectName("qFactorTextField")
 
         self.formLayout2.setWidget(1, QFormLayout.FieldRole, self.qFactorTextField)
 
-
         self.verticalLayout_2.addWidget(self.notchFilterGroupBox)
 
         self.verticalLayout_2.setStretch(0, 1)
@@ -241,70 +257,180 @@
         self.retranslateUi(SignalConfigWidget)
 
         QMetaObject.connectSlotsByName(SignalConfigWidget)
+
     # setupUi
 
     def retranslateUi(self, SignalConfigWidget):
-        SignalConfigWidget.setWindowTitle(QCoreApplication.translate("SignalConfigWidget", u"Signal Configuration", None))
-        self.label1.setText(QCoreApplication.translate("SignalConfigWidget", u"Name:", None))
+        SignalConfigWidget.setWindowTitle(
+            QCoreApplication.translate(
+                "SignalConfigWidget", "Signal Configuration", None
+            )
+        )
+        self.label1.setText(
+            QCoreApplication.translate("SignalConfigWidget", "Name:", None)
+        )
         self.sigNameLabel.setText("")
-        self.label2.setText(QCoreApplication.translate("SignalConfigWidget", u"Number of channels:", None))
+        self.label2.setText(
+            QCoreApplication.translate(
+                "SignalConfigWidget", "Number of channels:", None
+            )
+        )
         self.nChLabel.setText("")
-        self.label3.setText(QCoreApplication.translate("SignalConfigWidget", u"Sampling rate (in sps):", None))
+        self.label3.setText(
+            QCoreApplication.translate(
+                "SignalConfigWidget", "Sampling rate (in sps):", None
+            )
+        )
         self.freqLabel.setText("")
-#if QT_CONFIG(tooltip)
+        # if QT_CONFIG(tooltip)
         self.plotGroupBox.setToolTip("")
-#endif // QT_CONFIG(tooltip)
-        self.plotGroupBox.setTitle(QCoreApplication.translate("SignalConfigWidget", u"Show plot", None))
-        self.label4.setText(QCoreApplication.translate("SignalConfigWidget", u"Channel spacing (in a.u.):", None))
-#if QT_CONFIG(tooltip)
-        self.chSpacingTextField.setToolTip(QCoreApplication.translate("SignalConfigWidget", u"Spacing between the channels in the signal unit (only for multi-channel signals)", None))
-#endif // QT_CONFIG(tooltip)
-        self.chSpacingTextField.setText(QCoreApplication.translate("SignalConfigWidget", u"0", None))
+        # endif // QT_CONFIG(tooltip)
+        self.plotGroupBox.setTitle(
+            QCoreApplication.translate("SignalConfigWidget", "Show plot", None)
+        )
+        self.label4.setText(
+            QCoreApplication.translate(
+                "SignalConfigWidget", "Channel spacing (in a.u.):", None
+            )
+        )
+        # if QT_CONFIG(tooltip)
+        self.chSpacingTextField.setToolTip(
+            QCoreApplication.translate(
+                "SignalConfigWidget",
+                "Spacing between the channels in the signal unit (only for multi-channel signals)",
+                None,
+            )
+        )
+        # endif // QT_CONFIG(tooltip)
+        self.chSpacingTextField.setText(
+            QCoreApplication.translate("SignalConfigWidget", "0", None)
+        )
         self.chSpacingTextField.setPlaceholderText("")
-        self.showYAxisCheckBox.setText(QCoreApplication.translate("SignalConfigWidget", u"Show Y axis", None))
-        self.rangeModeComboBox.setItemText(0, QCoreApplication.translate("SignalConfigWidget", u"Automatic", None))
-        self.rangeModeComboBox.setItemText(1, QCoreApplication.translate("SignalConfigWidget", u"Manual", None))
-
-        self.label5.setText(QCoreApplication.translate("SignalConfigWidget", u"Range mode:", None))
-        self.label6.setText(QCoreApplication.translate("SignalConfigWidget", u"Minimum range (in a.u.):", None))
-        self.label7.setText(QCoreApplication.translate("SignalConfigWidget", u"Maximum range (in a.u.):", None))
-#if QT_CONFIG(tooltip)
-        self.filterGroupBox.setToolTip(QCoreApplication.translate("SignalConfigWidget", u"Only for visualization, the raw signal will be saved to file", None))
-#endif // QT_CONFIG(tooltip)
-        self.filterGroupBox.setTitle(QCoreApplication.translate("SignalConfigWidget", u"Configure filtering", None))
-        self.label8.setText(QCoreApplication.translate("SignalConfigWidget", u"Type:", None))
-        self.filtTypeComboBox.setItemText(0, QCoreApplication.translate("SignalConfigWidget", u"highpass", None))
-        self.filtTypeComboBox.setItemText(1, QCoreApplication.translate("SignalConfigWidget", u"lowpass", None))
-        self.filtTypeComboBox.setItemText(2, QCoreApplication.translate("SignalConfigWidget", u"bandpass", None))
-        self.filtTypeComboBox.setItemText(3, QCoreApplication.translate("SignalConfigWidget", u"bandstop", None))
-
-        self.label9.setText(QCoreApplication.translate("SignalConfigWidget", u"First critical frequency (in Hz):", None))
-#if QT_CONFIG(tooltip)
+        self.showYAxisCheckBox.setText(
+            QCoreApplication.translate("SignalConfigWidget", "Show Y axis", None)
+        )
+        self.rangeModeComboBox.setItemText(
+            0, QCoreApplication.translate("SignalConfigWidget", "Automatic", None)
+        )
+        self.rangeModeComboBox.setItemText(
+            1, QCoreApplication.translate("SignalConfigWidget", "Manual", None)
+        )
+
+        self.label5.setText(
+            QCoreApplication.translate("SignalConfigWidget", "Range mode:", None)
+        )
+        self.label6.setText(
+            QCoreApplication.translate(
+                "SignalConfigWidget", "Minimum range (in a.u.):", None
+            )
+        )
+        self.label7.setText(
+            QCoreApplication.translate(
+                "SignalConfigWidget", "Maximum range (in a.u.):", None
+            )
+        )
+        # if QT_CONFIG(tooltip)
+        self.filterGroupBox.setToolTip(
+            QCoreApplication.translate(
+                "SignalConfigWidget",
+                "Only for visualization, the raw signal will be saved to file",
+                None,
+            )
+        )
+        # endif // QT_CONFIG(tooltip)
+        self.filterGroupBox.setTitle(
+            QCoreApplication.translate(
+                "SignalConfigWidget", "Configure filtering", None
+            )
+        )
+        self.label8.setText(
+            QCoreApplication.translate("SignalConfigWidget", "Type:", None)
+        )
+        self.filtTypeComboBox.setItemText(
+            0, QCoreApplication.translate("SignalConfigWidget", "highpass", None)
+        )
+        self.filtTypeComboBox.setItemText(
+            1, QCoreApplication.translate("SignalConfigWidget", "lowpass", None)
+        )
+        self.filtTypeComboBox.setItemText(
+            2, QCoreApplication.translate("SignalConfigWidget", "bandpass", None)
+        )
+        self.filtTypeComboBox.setItemText(
+            3, QCoreApplication.translate("SignalConfigWidget", "bandstop", None)
+        )
+
+        self.label9.setText(
+            QCoreApplication.translate(
+                "SignalConfigWidget", "First critical frequency (in Hz):", None
+            )
+        )
+        # if QT_CONFIG(tooltip)
         self.freq1TextField.setToolTip("")
-#endif // QT_CONFIG(tooltip)
+        # endif // QT_CONFIG(tooltip)
         self.freq1TextField.setPlaceholderText("")
-        self.label10.setText(QCoreApplication.translate("SignalConfigWidget", u"Second critical frequency (in Hz):", None))
-#if QT_CONFIG(tooltip)
+        self.label10.setText(
+            QCoreApplication.translate(
+                "SignalConfigWidget", "Second critical frequency (in Hz):", None
+            )
+        )
+        # if QT_CONFIG(tooltip)
         self.freq2TextField.setToolTip("")
-#endif // QT_CONFIG(tooltip)
-        self.freq2TextField.setPlaceholderText(QCoreApplication.translate("SignalConfigWidget", u"For bandpass and bandstop only", None))
-        self.label11.setText(QCoreApplication.translate("SignalConfigWidget", u"Filter order:", None))
-#if QT_CONFIG(tooltip)
-        self.filtOrderTextField.setToolTip(QCoreApplication.translate("SignalConfigWidget", u"Integer between 1 and 10", None))
-#endif // QT_CONFIG(tooltip)
-        self.filtOrderTextField.setText(QCoreApplication.translate("SignalConfigWidget", u"4", None))
+        # endif // QT_CONFIG(tooltip)
+        self.freq2TextField.setPlaceholderText(
+            QCoreApplication.translate(
+                "SignalConfigWidget", "For bandpass and bandstop only", None
+            )
+        )
+        self.label11.setText(
+            QCoreApplication.translate("SignalConfigWidget", "Filter order:", None)
+        )
+        # if QT_CONFIG(tooltip)
+        self.filtOrderTextField.setToolTip(
+            QCoreApplication.translate(
+                "SignalConfigWidget", "Integer between 1 and 10", None
+            )
+        )
+        # endif // QT_CONFIG(tooltip)
+        self.filtOrderTextField.setText(
+            QCoreApplication.translate("SignalConfigWidget", "4", None)
+        )
         self.filtOrderTextField.setPlaceholderText("")
-#if QT_CONFIG(tooltip)
-        self.notchFilterGroupBox.setToolTip(QCoreApplication.translate("SignalConfigWidget", u"Only for visualization, the raw signal will be saved to file", None))
-#endif // QT_CONFIG(tooltip)
-        self.notchFilterGroupBox.setTitle(QCoreApplication.translate("SignalConfigWidget", u"Filter powerline noise", None))
-        self.label12.setText(QCoreApplication.translate("SignalConfigWidget", u"Frequency (Hz):", None))
-        self.notchFreqComboBox.setItemText(0, QCoreApplication.translate("SignalConfigWidget", u"50", None))
-        self.notchFreqComboBox.setItemText(1, QCoreApplication.translate("SignalConfigWidget", u"60", None))
-
-        self.label13.setText(QCoreApplication.translate("SignalConfigWidget", u"Quality factor:", None))
-#if QT_CONFIG(tooltip)
-        self.qFactorTextField.setToolTip(QCoreApplication.translate("SignalConfigWidget", u"Integer between 10 and 50", None))
-#endif // QT_CONFIG(tooltip)
-        self.qFactorTextField.setText(QCoreApplication.translate("SignalConfigWidget", u"30", None))
-    # retranslateUi
+        # if QT_CONFIG(tooltip)
+        self.notchFilterGroupBox.setToolTip(
+            QCoreApplication.translate(
+                "SignalConfigWidget",
+                "Only for visualization, the raw signal will be saved to file",
+                None,
+            )
+        )
+        # endif // QT_CONFIG(tooltip)
+        self.notchFilterGroupBox.setTitle(
+            QCoreApplication.translate(
+                "SignalConfigWidget", "Filter powerline noise", None
+            )
+        )
+        self.label12.setText(
+            QCoreApplication.translate("SignalConfigWidget", "Frequency (Hz):", None)
+        )
+        self.notchFreqComboBox.setItemText(
+            0, QCoreApplication.translate("SignalConfigWidget", "50", None)
+        )
+        self.notchFreqComboBox.setItemText(
+            1, QCoreApplication.translate("SignalConfigWidget", "60", None)
+        )
+
+        self.label13.setText(
+            QCoreApplication.translate("SignalConfigWidget", "Quality factor:", None)
+        )
+        # if QT_CONFIG(tooltip)
+        self.qFactorTextField.setToolTip(
+            QCoreApplication.translate(
+                "SignalConfigWidget", "Integer between 10 and 50", None
+            )
+        )
+        # endif // QT_CONFIG(tooltip)
+        self.qFactorTextField.setText(
+            QCoreApplication.translate("SignalConfigWidget", "30", None)
+        )
+
+    # retranslateUi