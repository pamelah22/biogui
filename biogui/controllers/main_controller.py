--- conflicted
+++ resolved
@@ -288,41 +288,10 @@
         signalConfigWizard = SignalConfigWizard(
             dataSourceConfig["interfaceModule"].sigInfo, self._mainWin
         )
-<<<<<<< HEAD
-        self._streamingControllers[str(streamingController)] = streamingController
-
-        # Create plot widget
-        for sigName, sigConfig in config.items():
-            if "renderLengthS" in sigConfig:
-                sigPlotWidget = SignalPlotWidget(
-                    sigName, **sigConfig, parent=self._mainWin
-                )
-                self.startStreamingSig.connect(sigPlotWidget.startTimers)
-                self.stopStreamingSig.connect(sigPlotWidget.stopTimers)
-                self._mainWin.plotsLayout.addWidget(sigPlotWidget)
-
-                self._sigPlotWidgets[sigName] = sigPlotWidget
-
-        # Save configuration
-        self._config[str(streamingController)] = config
-
-        # Configure Qt Signals
-        streamingController.dataReadySig.connect(self._plotData)
-        streamingController.errorSig.connect(self._handleErrors)
-        streamingController.dataReadySig.connect(
-            lambda d: self.dataReadySig.emit(d)
-        )  # forward Qt Signal for filtered data
-
-        # Update UI data source tree
-        dataSourceNode = QStandardItem(str(streamingController))
-        self.dataSourceModel.appendRow(dataSourceNode)
-        dataSourceNode.appendRows([QStandardItem(sigName) for sigName in config])
-=======
         completed = signalConfigWizard.exec()
         if not completed:
             return
         sigsConfigs = signalConfigWizard.sigsConfigs
->>>>>>> 39cffe56
 
         # Add the data source
         self._addDataSource(dataSourceConfig, sigsConfigs)
@@ -339,52 +308,6 @@
         # Delete the data source
         self._deleteDataSource(itemToRemove)
 
-<<<<<<< HEAD
-        # Check if input is valid
-        if not addDataSourceDialog.isValid:
-            QMessageBox.critical(
-                self._mainWin,
-                "Invalid source",
-                addDataSourceDialog.errMessage,
-                buttons=QMessageBox.Retry,  # type: ignore
-                defaultButton=QMessageBox.Retry,  # type: ignore
-            )
-            return self._getDataSourceConfig(addDataSourceDialog)  # re-open dialog
-
-        # Read configuration
-        dataSourceConfig = addDataSourceDialog.dataSourceConfig
-        interfaceModule: InterfaceModule = dataSourceConfig.pop("interfaceModule")
-        dataSourceConfig["packetSize"] = interfaceModule.packetSize
-        dataSourceConfig["startSeq"] = interfaceModule.startSeq
-        dataSourceConfig["stopSeq"] = interfaceModule.stopSeq
-        sigsInfo = {}
-        for sigName, fs, nCh in zip(
-            interfaceModule.sigNames, interfaceModule.fs, interfaceModule.nCh
-        ):
-            sigsInfo[sigName] = {"fs": fs, "nCh": nCh}
-
-        return dataSourceConfig, sigsInfo, interfaceModule.decodeFn
-
-    def _getSignalConfig(
-        self,
-        sigName: str,
-        fs: float,
-        nCh: int,
-        addSignalDialog: AddSignalDialog | None = None,
-        editMode: bool = False,
-        **kwargs: dict,
-    ) -> dict | None:
-        """Get the signal configuration from the user."""
-        if addSignalDialog is None:
-            addSignalDialog = AddSignalDialog(
-                sigName,
-                fs,
-                nCh,
-                self._mainWin,
-                editMode,
-                **kwargs,
-            )
-=======
         # Disable start button, source deletion and signal configuration depending on the number of remaining sources
         if len(self._streamingControllers) == 0:
             self._mainWin.startStreamingButton.setEnabled(False)
@@ -397,7 +320,6 @@
         idxToEdit = self._mainWin.dataSourceTree.currentIndex()
         itemToEdit = self.dataSourceModel.itemFromIndex(idxToEdit)
         dataSourceToEdit = itemToEdit.text()
->>>>>>> 39cffe56
 
         # Open the dialog
         oldDataSourceConfig = self._config[dataSourceToEdit]
@@ -422,17 +344,6 @@
                 buttons=QMessageBox.Ok,  # type: ignore
                 defaultButton=QMessageBox.Ok,  # type: ignore
             )
-<<<<<<< HEAD
-            return self._getSignalConfig(
-                sigName,
-                fs,
-                nCh,
-                addSignalDialog,
-                editMode,
-                **kwargs,
-            )  # re-open dialog
-=======
->>>>>>> 39cffe56
 
             # Get the configurations of all the signals
             signalConfigWizard = SignalConfigWizard(
@@ -513,14 +424,9 @@
         dataSource = itemToEdit.parent().text()
 
         # Open the dialog
-<<<<<<< HEAD
-        dialogResult = self._getSignalConfig(
-            sigName, **self._config[dataSource][sigName], editMode=True
-=======
         sigConfig = self._config[dataSource]["sigsConfigs"][sigName]
         signalConfigDialog = SignalConfigDialog(
             sigName, **sigConfig, parent=self._mainWin
->>>>>>> 39cffe56
         )
         accepted = signalConfigDialog.exec()
         if not accepted:
@@ -539,13 +445,8 @@
         if plotId in self._signalPlotWidgets:  # case 1 & 2
             oldSignalPlotWidget = self._signalPlotWidgets.pop(plotId)
 
-<<<<<<< HEAD
-            if "renderLengthS" in sigConfig:  # case 1
-                newPlotWidget = SignalPlotWidget(
-=======
             if "chSpacing" in sigConfig:  # case 1
                 newSignalPlotWidget = SignalPlotWidget(
->>>>>>> 39cffe56
                     sigName,
                     **sigConfig,
                     renderLenMs=self._mainWin.renderLenMs,
@@ -560,15 +461,9 @@
                 )
                 self._signalPlotWidgets[plotId] = newSignalPlotWidget
 
-<<<<<<< HEAD
-            oldPlotWidget.deleteLater()
-        elif "renderLengthS" in sigConfig:  # case 3
-            newPlotWidget = SignalPlotWidget(
-=======
             oldSignalPlotWidget.deleteLater()
         elif "chSpacing" in sigConfig:  # case 3
             newSignalPlotWidget = SignalPlotWidget(
->>>>>>> 39cffe56
                 sigName,
                 **sigConfig,
                 renderLenMs=self._mainWin.renderLenMs,
