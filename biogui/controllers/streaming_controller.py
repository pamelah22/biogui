"""
Controller for streaming from data sources, preprocessing and saving to file.


Copyright 2024 Mattia Orlandi, Pierangelo Maria Rapa

Licensed under the Apache License, Version 2.0 (the "License");
you may not use this file except in compliance with the License.
You may obtain a copy of the License at

https://www.apache.org/licenses/LICENSE-2.0

Unless required by applicable law or agreed to in writing, software
distributed under the License is distributed on an "AS IS" BASIS,
WITHOUT WARRANTIES OR CONDITIONS OF ANY KIND, either express or implied.
See the License for the specific language governing permissions and
limitations under the License.
"""

from __future__ import annotations

import datetime
import struct
import time

import numpy as np
import scipy
from PySide6.QtCore import QObject, QThread, Signal

from .. import data_sources
from ..utils import DecodeFn, SigData, instanceSlot


class _FileWriterWorker(QObject):
    """
    Worker that writes into a file the data it receives via a Qt Signal.

    Parameters
    ----------
    filePath : str
        File path.

    Attributes
    ----------
    _f : BinaryIO or None
        File object.
    """

    def __init__(self, filePath: str) -> None:
        super().__init__()

        self._filePath = filePath

        self._f = None
        self._isFirstWrite = True
        self._trigger = None
<<<<<<< HEAD
        self._baseTs = 0.0
=======
>>>>>>> 39cffe56

    @property
    def filePath(self) -> str:
        """str: Property representing the file path."""
        return self._filePath

    @filePath.setter
    def filePath(self, filePath: str) -> None:
        self._filePath = filePath

    @property
    def isFirstWrite(self) -> bool:
        """bool: Property representing whether it's the first time the worker receives data."""
        return self._isFirstWrite

    @isFirstWrite.setter
    def isFirstWrite(self, isFirstWrite: bool) -> None:
        self._isFirstWrite = isFirstWrite

    @property
    def trigger(self) -> int | None:
        """int or None: Property representing the (optional) trigger, namely the gesture label."""
        return self._trigger

    @trigger.setter
    def trigger(self, trigger: int | None) -> None:
        self._trigger = trigger

    @instanceSlot(list)
    def write(self, rawSignals: list[SigData]) -> None:
        """
        Write to file when new data is received.

        Parameters
        ----------
        rawSignals : SigDataCollection
            Raw signals to write.
        """
        if self._isFirstWrite:  # write metadata
            # 1. Number of signals
            self._f.write(struct.pack("<I", len(rawSignals)))  # type: ignore

            # 2. Name, sampling rate and shape
            for rawSignal in rawSignals:
                self._f.write(  # type: ignore
                    struct.pack(
                        f"<I{len(rawSignal.sigName)}sf2I",
                        len(rawSignal.sigName),
                        rawSignal.sigName.encode(),
                        rawSignal.fs,
                        *rawSignal.data.shape,
                    )
                )
            # Base sampling rate (useful for timestamp and trigger, if present)
            baseFs = rawSignals[0].fs / rawSignals[0].data.shape[0]
            self._f.write(struct.pack("<f", baseFs))  # type: ignore

            # 3. Trigger (optional)
            self._f.write(struct.pack("<?", self._trigger is not None))  # type: ignore

            self._isFirstWrite = False
            self._baseTs = time.time()

        # 1. Timestamp
        ts = time.time()
        self._f.write(struct.pack("<d", ts))  # type: ignore

        # 2. Signals data
        for rawSignal in rawSignals:
            self._f.write(rawSignal.data.tobytes())  # type: ignore

        # 3. Trigger (optional)
        if self._trigger is not None:
<<<<<<< HEAD
            data = np.concatenate(
                [
                    data,
                    np.repeat(self._trigger, data.shape[0]).reshape(-1, 1),
                ],
                axis=1,
            ).astype(np.float32)

        # Add timestamp
        ts = time.time() - self._baseTs
        data = np.concatenate(
            [
                data,
                np.repeat(ts, data.shape[0]).reshape(-1, 1),
            ],
            axis=1,
        ).astype(np.float32)

        self._f.write(data.tobytes())  # type: ignore
=======
            self._f.write(struct.pack("<I", self._trigger))  # type: ignore
>>>>>>> 39cffe56

    def openFile(self) -> None:
        """Open the file."""

        # Add timestamp and extension
        filePath = (
            self._filePath
            + f"_{datetime.datetime.now().replace(microsecond=0)}.bio".replace(
                " ", "_"
            ).replace(":", "-")
        )

        self._f = open(filePath, "wb")
        self._isFirstWrite = True

    def closeFile(self) -> None:
        """Close the file."""
        self._f.close()  # type: ignore


class _Preprocessor(QObject):
    """
    Component to preprocess binary data.

    Parameters
    ----------
    decodeFn : DecodeFn
        Decode function.
    sigsConfigs : dict
        Dictionary with the configuration for each signal, namely:
        - "fs": the sampling frequency;
        - "nCh": the number of channels;
        - "filtType": the filter type (optional);
        - "freqs": list with the cut-off frequencies (optional);
        - "filtOrder" the filter order (optional).

    Attributes
    ----------
    _decodeFn : DecodeFn
        Decode function.
    _fs : dict of (str: float)
        Dictionary with the sampling frequency for each signal.
    _sos : dict
        Dictionary with filters.
    _zi : dict
        Dictionary with filter states.

    Class attributes
    ----------------
    rawSignalsReady : Signal
        Qt Signal emitted when all the decoded signals from a data source are ready to be saved.
    signalsReady : Signal
        Qt Signal emitted when all the decoded signals from a data source are ready for visualization.
    errorOccurred : Signal
        Qt Signal emitted when a configuration error occurs.
    """

    rawSignalsReady = Signal(list)
    signalsReady = Signal(list)
    errorOccurred = Signal(str)

    def __init__(self, decodeFn: DecodeFn, sigsConfigs: dict) -> None:
        super().__init__()

        self._decodeFn = decodeFn
        self._fs = {}
        self._sos: dict = {}
        self._zi: dict = {}

        for iSigName, iSigConfig in sigsConfigs.items():
            self._fs[iSigName] = iSigConfig["fs"]
            # Optionally, configure filtering
            self.configFilter(iSigName, iSigConfig)

    def configFilter(self, sigName: str, sigConfig: dict) -> None:
        """
        Configure a per-signal filter from the given settings.

        Parameters
        ----------
        sigName : str
            Signal name.
        sigConfig : dict
            Dictionary with the signal configuration for filtering, namely:
            - "fs": the sampling frequency;
            - "nCh": the number of channels;
            - "filtType": the filter type (optional);
            - "freqs": list with the cut-off frequencies (optional);
            - "filtOrder": the filter order (optional).
        """
        # If configuration is empty, remove previous filter (if present)
        if "filtType" not in sigConfig:
            self._sos.pop(sigName, None)
            self._zi.pop(sigName, None)
            return

        # Create filter
        freqs = sigConfig["freqs"]
        sos = scipy.signal.butter(
            N=sigConfig["filtOrder"],
            Wn=freqs if len(freqs) > 1 else freqs[0],
            fs=sigConfig["fs"],
            btype=sigConfig["filtType"],
            output="sos",
        )
        self._sos[sigName] = sos
        self._zi[sigName] = np.zeros((sos.shape[0], 2, sigConfig["nCh"]))

    @instanceSlot(bytes)
    def preprocess(self, data: bytes) -> None:
        """
        Decode the received packet of bytes and apply filtering.

        Parameters
        ----------
        data : bytes
            New data packet.
        """
        try:
            dataDec = self._decodeFn(data)
        except (Exception,) as e:
            self.errorOccurred.emit(
                f"The provided decode function failed with the following exception:\n{e}."
            )
            return

        if dataDec.keys() != self._fs.keys():
            self.errorOccurred.emit(
                "The provided decode function and configured signals do not match."
            )
            return

        rawSignals = []
        signals = []
        for sigName, sigData in dataDec.items():
            rawSignals.append(SigData(sigName, self._fs[sigName], sigData))

            # Filtering
            if sigName in self._sos:
                try:
                    sigData, self._zi[sigName] = scipy.signal.sosfilt(
                        self._sos[sigName], sigData, axis=0, zi=self._zi[sigName]
                    )
                except ValueError:
                    self.errorOccurred.emit(
                        "An error occurred during filtering, check the settings."
                    )
                    return
            signals.append(SigData(sigName, self._fs[sigName], sigData))

        # Emit raw and filtered signals
        self.rawSignalsReady.emit(rawSignals)
        self.signalsReady.emit(signals)


class StreamingController(QObject):
    """
    Controller for the streaming from the serial port using the ESB protocol.

    Parameters
    ----------
    dataSourceWorkerArgs : dict
        Dictionary with the arguments of the data source worker:
        - "dataSourceType": the data source type;
        - "packetSize": the packet size;
        - "startSeq": the sequence of commands to start the data source;
        - "stopSeq": the sequence of commands to stop the data source;
        - the data source type-specific configuration parameters.
    decodeFn : DecodeFn
        The decoding function.
    filePath : str or None
        The file path where the data will be saved (if specified).
    sigsConfigs : dict
        Dictionary with the configuration for each signal, namely:
        - "fs": the sampling frequency;
        - "nCh": the number of channels;
        - "filtType": the filter type (optional);
        - "freqs": list with the cut-off frequencies (optional);
        - "filtOrder" the filter order (optional).
    parent : QObject or None, default=None
        Parent QObject.

    Attributes
    ----------
    _dataSourceWorker : DataSourceWorker
        Worker for data acquisition.
    _dataSourceThread : QThread
        The QThread associated to the data source worker.
    _preprocessor : _Preprocessor
        Component for data pre-processing.
    _fileWriterWorker : _FileWriterWorker or None
        Workers for writing data to file.
    _fileWriterThread : QThread or None
        The QThread associated to the file writer worker.

    Class attributes
    ----------------
    signalsReady : Signal
        Qt Signal emitted when all the decoded signals from a data source are ready for visualization.
    errorOccurred : Signal
        Qt Signal emitted when an error occurs.
    """

    signalsReady = Signal(list)
    errorOccurred = Signal(str)

    def __init__(
        self,
        dataSourceWorkerArgs: dict,
        decodeFn: DecodeFn,
        filePath: str | None,
        sigsConfigs: dict,
        parent: QObject | None = None,
    ) -> None:
        super().__init__(parent)

        # Create data source worker and thread
        self._dataSourceWorker = data_sources.getDataSourceWorker(
            **dataSourceWorkerArgs
        )
        self._dataSourceThread = QThread(self)
        self._dataSourceWorker.moveToThread(self._dataSourceThread)
        self._dataSourceThread.started.connect(self._dataSourceWorker.startCollecting)
        self._dataSourceThread.finished.connect(self._dataSourceWorker.stopCollecting)

        # Create pre-processor
        self._preprocessor = _Preprocessor(decodeFn, sigsConfigs)

        # Optionally, create file writer worker and thread
        self._fileWriterWorker, self._fileWriterThreads = None, None
        if filePath:
            self._fileWriterWorker = _FileWriterWorker(filePath)
            self._fileWriterThread = QThread(self)
            self._fileWriterWorker.moveToThread(self._fileWriterThread)
            self._fileWriterThread.started.connect(self._fileWriterWorker.openFile)
            self._fileWriterThread.finished.connect(self._fileWriterWorker.closeFile)

    def __str__(self) -> str:
        return str(self._dataSourceWorker)

    @instanceSlot(str)
    def _handleErrors(self, errMessage: str) -> None:
        """When error occurs, stop collection and preprocessing and forward the error Qt Signal."""
        self.errorOccurred.emit(
            f'StreamingController "{self.__str__()}" raised the following error:\n\n{errMessage}'
        )

    def editDataSourceConfig(self, dataSourceConfig: dict) -> None:
        """
        Configure the data source from the given settings.

        Parameters
        ----------
        dataSourceConfig : dict
            Dictionary with the data source configuration, namely:
            - "dataSourceType": the data source type;
            - "interfaceModule": the interface module;
            - the data source type-specific configuration parameters;
            - "filePath": the file path (optional);
            - "sigsConfigs": dictionary with signal configuration.
        """
        # Unpack config
        dataSourceWorkerArgs = {
            k: v
            for k, v in dataSourceConfig.items()
            if k not in ("interfacePath", "interfaceModule", "filePath", "sigsConfigs")
        }
        interfaceModule = dataSourceConfig["interfaceModule"]
        filePath = dataSourceConfig.get("filePath", None)
        dataSourceWorkerArgs["packetSize"] = interfaceModule.packetSize
        dataSourceWorkerArgs["startSeq"] = interfaceModule.startSeq
        dataSourceWorkerArgs["stopSeq"] = interfaceModule.stopSeq

        # 1. Data source settings
        self._dataSourceWorker = data_sources.getDataSourceWorker(
            **dataSourceWorkerArgs
        )
        self._dataSourceThread = QThread(self)
        self._dataSourceWorker.moveToThread(self._dataSourceThread)
        self._dataSourceThread.started.connect(self._dataSourceWorker.startCollecting)
        self._dataSourceThread.finished.connect(self._dataSourceWorker.stopCollecting)

        # 2. Pre-processing settings
        self._preprocessor = _Preprocessor(
            interfaceModule.decodeFn, dataSourceConfig["sigsConfigs"]
        )

        # 3. File writer settings:
        # 3.1. If configuration is empty, remove previous worker and thread (if present)
        if filePath is None:
            self._fileWriterWorker = None
            self._fileWriterThread = None
            return

        # 3.2. If worker already exists, reset it and change path
        if self._fileWriterWorker is not None:
            self._fileWriterWorker.filePath = filePath
            self._fileWriterWorker.isFirstWrite = False
            return

        # 3.3. Otherwise, initialize file writer
        self._fileWriterWorker = _FileWriterWorker(filePath)
        self._fileWriterThread = QThread(self)
        self._fileWriterWorker.moveToThread(self._fileWriterThread)
        self._fileWriterThread.started.connect(self._fileWriterWorker.openFile)
        self._fileWriterThread.finished.connect(self._fileWriterWorker.closeFile)

    def editSigConfig(self, sigName: str, sigConfig: dict) -> None:
        """
        Configure a per-signal filter from the given settings.

        Parameters
        ----------
        sigName : str
            Signal name.
        sigConfig : dict
            Dictionary with the signal configuration, namely:
            - "fs": the sampling frequency;
            - "nCh": the number of channels;
            - "filtType": the filter type (optional);
            - "freqs": list with the cut-off frequencies (optional);
            - "filtOrder": the filter order (optional).
        """
        self._preprocessor.configFilter(sigName, sigConfig)

    def setTrigger(self, trigger: int | None) -> None:
        """
        Set the trigger for each file writer worker.

        Parameters
        ----------
        trigger : int or None
            Trigger value.
        """
        if self._fileWriterWorker is not None:
            self._fileWriterWorker.trigger = trigger

    def startStreaming(self) -> None:
        """Start streaming."""
        self._dataSourceWorker.dataPacketReady.connect(self._preprocessor.preprocess)
        self._dataSourceWorker.errorOccurred.connect(self._handleErrors)
        self._preprocessor.signalsReady.connect(lambda d: self.signalsReady.emit(d))
        self._preprocessor.errorOccurred.connect(self._handleErrors)

        if self._fileWriterWorker is not None and self._fileWriterThread is not None:
            self._preprocessor.rawSignalsReady.connect(self._fileWriterWorker.write)
            self._fileWriterThread.start()

        self._dataSourceThread.start()

    def stopStreaming(self) -> None:
        """Stop streaming."""
        self._dataSourceWorker.stopCollecting()
        self._dataSourceThread.quit()
        self._dataSourceThread.wait()

<<<<<<< HEAD
        for fileWriterWorker, fileWriterThread in zip(
            self._fileWriterWorkers.values(), self._fileWriterThreads.values()
        ):
            fileWriterThread.quit()
            fileWriterThread.wait()
            fileWriterWorker.trigger = None

        # Destroy connection
        self._dataSourceWorker.dataReadySig.disconnect()
        self._dataSourceWorker.errorSig.disconnect()
        self._preprocessor.dataReadyFltSig.disconnect()
        if self._fileWriterWorkers:
            self._preprocessor.dataReadyRawSig.disconnect()
        self._preprocessor.errorSig.disconnect()
=======
        if self._fileWriterWorker is not None and self._fileWriterThread is not None:
            self._fileWriterThread.quit()
            self._fileWriterThread.wait()
            self._fileWriterWorker.trigger = None
            self._preprocessor.rawSignalsReady.disconnect()

        self._dataSourceWorker.dataPacketReady.disconnect()
        self._dataSourceWorker.errorOccurred.disconnect()
        self._preprocessor.signalsReady.disconnect()
        self._preprocessor.errorOccurred.disconnect()
>>>>>>> 39cffe56
<|MERGE_RESOLUTION|>--- conflicted
+++ resolved
@@ -54,10 +54,6 @@
         self._f = None
         self._isFirstWrite = True
         self._trigger = None
-<<<<<<< HEAD
-        self._baseTs = 0.0
-=======
->>>>>>> 39cffe56
 
     @property
     def filePath(self) -> str:
@@ -119,7 +115,6 @@
             self._f.write(struct.pack("<?", self._trigger is not None))  # type: ignore
 
             self._isFirstWrite = False
-            self._baseTs = time.time()
 
         # 1. Timestamp
         ts = time.time()
@@ -131,29 +126,7 @@
 
         # 3. Trigger (optional)
         if self._trigger is not None:
-<<<<<<< HEAD
-            data = np.concatenate(
-                [
-                    data,
-                    np.repeat(self._trigger, data.shape[0]).reshape(-1, 1),
-                ],
-                axis=1,
-            ).astype(np.float32)
-
-        # Add timestamp
-        ts = time.time() - self._baseTs
-        data = np.concatenate(
-            [
-                data,
-                np.repeat(ts, data.shape[0]).reshape(-1, 1),
-            ],
-            axis=1,
-        ).astype(np.float32)
-
-        self._f.write(data.tobytes())  # type: ignore
-=======
             self._f.write(struct.pack("<I", self._trigger))  # type: ignore
->>>>>>> 39cffe56
 
     def openFile(self) -> None:
         """Open the file."""
@@ -510,22 +483,6 @@
         self._dataSourceThread.quit()
         self._dataSourceThread.wait()
 
-<<<<<<< HEAD
-        for fileWriterWorker, fileWriterThread in zip(
-            self._fileWriterWorkers.values(), self._fileWriterThreads.values()
-        ):
-            fileWriterThread.quit()
-            fileWriterThread.wait()
-            fileWriterWorker.trigger = None
-
-        # Destroy connection
-        self._dataSourceWorker.dataReadySig.disconnect()
-        self._dataSourceWorker.errorSig.disconnect()
-        self._preprocessor.dataReadyFltSig.disconnect()
-        if self._fileWriterWorkers:
-            self._preprocessor.dataReadyRawSig.disconnect()
-        self._preprocessor.errorSig.disconnect()
-=======
         if self._fileWriterWorker is not None and self._fileWriterThread is not None:
             self._fileWriterThread.quit()
             self._fileWriterThread.wait()
@@ -535,5 +492,4 @@
         self._dataSourceWorker.dataPacketReady.disconnect()
         self._dataSourceWorker.errorOccurred.disconnect()
         self._preprocessor.signalsReady.disconnect()
-        self._preprocessor.errorOccurred.disconnect()
->>>>>>> 39cffe56
+        self._preprocessor.errorOccurred.disconnect()