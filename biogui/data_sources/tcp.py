"""
Classes for the TCP socket data source.


Copyright 2024 Mattia Orlandi, Pierangelo Maria Rapa

Licensed under the Apache License, Version 2.0 (the "License");
you may not use this file except in compliance with the License.
You may obtain a copy of the License at

https://www.apache.org/licenses/LICENSE-2.0

Unless required by applicable law or agreed to in writing, software
distributed under the License is distributed on an "AS IS" BASIS,
WITHOUT WARRANTIES OR CONDITIONS OF ANY KIND, either express or implied.
See the License for the specific language governing permissions and
limitations under the License.
"""

from __future__ import annotations

import logging
import socket
import time
from asyncio import IncompleteReadError

from PySide6.QtGui import QIntValidator
from PySide6.QtWidgets import QWidget

from ..ui.tcp_config_widget_ui import Ui_TCPConfigWidget
from .base import ConfigResult, ConfigWidget, DataSourceType, DataSourceWorker


class TCPConfigWidget(ConfigWidget, Ui_TCPConfigWidget):
    """
    Widget to configure the socket source.

    Parameters
    ----------
    parent : QWidget or None, default=None
        Parent QWidget.
    """

    def __init__(self, parent: QWidget | None = None) -> None:
        super().__init__(parent)

        self.setupUi(self)

        # Validation rules
        minPort, maxPort = 1024, 49151
        self.portTextField.setToolTip(f"Integer between {minPort} and {maxPort}")
        portValidator = QIntValidator(bottom=minPort, top=maxPort)
        self.portTextField.setValidator(portValidator)

        self.destroyed.connect(self.deleteLater)

    def validateConfig(self) -> ConfigResult:
        """
        Validate the configuration.

        Returns
        -------
        ConfigResult
            Configuration result.
        """
        if not self.portTextField.hasAcceptableInput():
            return ConfigResult(
                dataSourceType=DataSourceType.TCP,
                dataSourceConfig={},
                isValid=False,
                errMessage='The "port" field is invalid.',
            )

        socketPort = int(self.portTextField.text())
        return ConfigResult(
            dataSourceType=DataSourceType.TCP,
            dataSourceConfig={"socketPort": socketPort},
            isValid=True,
            errMessage="",
        )


class TCPDataSourceWorker(DataSourceWorker):
    """
    Concrete DataSourceWorker that collects data from a TCP socket.

    Parameters
    ----------
    packetSize : int
        Size of each packet read from the socket.
    startSeq : list of bytes
        Sequence of commands to start the source.
    stopSeq : list of bytes
        Sequence of commands to stop the source.
    socketPort: int
        Socket port.

    Attributes
    ----------
    _packetSize : int
        Size of each packet read from the socket.
    _startSeq : list of bytes
        Sequence of commands to start the source.
    _stopSeq : list of bytes
        Sequence of commands to stop the source.
    _socketPort: int
        Socket port.
    _stopReadingFlag : bool
        Flag indicating to stop reading data.
    _exitAcceptLoopFlag : bool
        Flag indicating to exit the non-blocking accept loop.

    Class attributes
    ----------------
    dataReadySig : Signal
        Qt Signal emitted when new data is collected.
    errorSig : Signal
        Qt Signal emitted when a communication error occurs.
    """

    def __init__(
        self,
        packetSize: int,
        startSeq: list[bytes],
        stopSeq: list[bytes],
        socketPort: int,
    ) -> None:
        super().__init__()

        self._packetSize = packetSize
        self._startSeq = startSeq
        self._stopSeq = stopSeq
        self._socketPort = socketPort
        self._stopReadingFlag = False
        self._exitAcceptLoopFlag = False

    def __str__(self):
        return f"TCP socket - port {self._socketPort}"

    def startCollecting(self) -> None:
        """Collect data from the configured source."""
        self._stopReadingFlag = False
        self._exitAcceptLoopFlag = False

        # Open socket
        sock = socket.socket(socket.AF_INET, socket.SOCK_STREAM)
        sock.setsockopt(socket.SOL_SOCKET, socket.SO_REUSEADDR, 1)
        sock.settimeout(0.5)
        sock.bind(("", self._socketPort))
        sock.listen()

        logging.info(
            f"DataWorker: waiting for TCP connection on port {self._socketPort}."
        )

        # Non-blocking accept
        while not self._exitAcceptLoopFlag:
            try:
                conn, (addr, _) = sock.accept()
                conn.settimeout(5)

                logging.info(
                    f"DataWorker: TCP connection from {addr}, communication started."
                )

                # Start command
                for c in self._startSeq:
                    conn.sendall(c)

                while not self._stopReadingFlag:
                    try:
                        data = bytearray(self._packetSize)
                        pos = 0
                        while pos < self._packetSize:
                            nRead = conn.recv_into(memoryview(data)[pos:])
                            if nRead == 0:
                                raise IncompleteReadError(
                                    bytes(data[:pos]), self._packetSize
                                )
                            pos += nRead
                    except socket.timeout:
                        self.errorSig.emit("TCP communication failed.")
                        logging.error("DataWorker: TCP communication failed.")
                        return
                    except IncompleteReadError as e:
                        logging.error(
                            f"DataWorker: read only {len(e.partial)} out of {e.expected} bytes."
                        )
                        return

                    self.dataReadySig.emit(data)

                # Stop command
                for c in self._stopSeq:
                    conn.sendall(c)
                    time.sleep(0.2)
<<<<<<< HEAD
=======

                # Flush input buffer
                while True:
                    data = conn.recv(self._packetSize)
                    if not data:
                        break
                    logging.info("Flushing...")
>>>>>>> fd3a623e

                # Close connection and socket
                conn.shutdown(socket.SHUT_RDWR)
                conn.close()
                sock.close()

                logging.info("DataWorker: TCP communication stopped.")

                self._exitAcceptLoopFlag = True
            except socket.timeout:
                time.sleep(0.5)
                pass

    def stopCollecting(self) -> None:
        """Stop data collection."""
        self._exitAcceptLoopFlag = True
        self._stopReadingFlag = True<|MERGE_RESOLUTION|>--- conflicted
+++ resolved
@@ -194,8 +194,6 @@
                 for c in self._stopSeq:
                     conn.sendall(c)
                     time.sleep(0.2)
-<<<<<<< HEAD
-=======
 
                 # Flush input buffer
                 while True:
@@ -203,7 +201,6 @@
                     if not data:
                         break
                     logging.info("Flushing...")
->>>>>>> fd3a623e
 
                 # Close connection and socket
                 conn.shutdown(socket.SHUT_RDWR)
