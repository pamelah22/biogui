"""
This script reads the .bio file and plots the acquired signal.


Copyright 2023 Mattia Orlandi, Pierangelo Maria Rapa

Licensed under the Apache License, Version 2.0 (the "License");
you may not use this file except in compliance with the License.
You may obtain a copy of the License at

https://www.apache.org/licenses/LICENSE-2.0

Unless required by applicable law or agreed to in writing, software
distributed under the License is distributed on an "AS IS" BASIS,
WITHOUT WARRANTIES OR CONDITIONS OF ANY KIND, either express or implied.
See the License for the specific language governing permissions and
limitations under the License.
"""

import struct
import sys

import numpy as np
from matplotlib import pyplot as plt


def read_bio_file(file_path: str) -> dict:
    """
    Parameters
    ----------
    file_path : str
        Path to the .bio file.

    Returns
    -------
    dict
        Dictionary containing timestamp, signals and trigger.
    """
    # Read data
    with open(file_path, "rb") as f:
        # Read number of signals
        n_signals = struct.unpack("<I", f.read(4))[0]

        # Read other metadata
        signals = {}
        for _ in range(n_signals):
            sig_name_len = struct.unpack("<I", f.read(4))[0]
            sig_name = struct.unpack(f"<{sig_name_len}s", f.read(sig_name_len))[
                0
            ].decode()
            fs, n_samp, n_ch = struct.unpack("<f2I", f.read(12))

            # Initialize signal array
            signals[sig_name] = {
                "fs": fs,
                "n_samp": n_samp,
                "n_ch": n_ch,
                "data": np.zeros(shape=(0, n_ch), dtype=np.float32),
            }
        base_fs = struct.unpack("<f", f.read(4))

        # Read whether the trigger is available
        is_trigger = struct.unpack("<?", f.read(1))[0]

        # Read actual signals
        ts = np.zeros(shape=(0,), dtype=np.float64)  # timestamp
        trigger = np.zeros(shape=(0,), dtype=np.int32)  # trigger
        while True:
            # 1. Timestamp
            data = f.read(8)
            if not data:
                break
            ts = np.append(ts, struct.unpack("<d", data)[0])

            # 2. Signals data
            for sig_name in signals:
                n_samp = signals[sig_name]["n_samp"]
                n_ch = signals[sig_name]["n_ch"]
                data = f.read(4 * n_samp * n_ch)
                sig_packet = np.frombuffer(data, dtype=np.float32).reshape(-1, n_ch)
                signals[sig_name]["data"] = np.concatenate(
                    (signals[sig_name]["data"], sig_packet)
                )

            # 3. Trigger (optional)
            if is_trigger:
                trigger = np.append(trigger, struct.unpack("<I", f.read(4))[0])

    sig_dict = {"Timestamp": {"data": ts.reshape(-1, 1), "fs": base_fs}}
    for sig_name in signals:
        sig_dict[sig_name] = {
            "fs": signals[sig_name]["fs"],
            "data": signals[sig_name]["data"],
        }
    if is_trigger:
        sig_dict["Trigger"] = {"data": trigger.reshape(-1, 1), "fs": base_fs}

    return sig_dict


def main():
    # Input
<<<<<<< HEAD
    parser = argparse.ArgumentParser()
    parser.add_argument(
        "-p",
        "--path",
        type=str,
        required=True,
        help="Path to the .bin file",
    )
    parser.add_argument(
        "--fs",
        type=float,
        required=True,
        help="Sampling frequency",
    )
    parser.add_argument(
        "--filtType",
        type=str,
        required=False,
        help='Filter type ("lowpass", "highpass", "bandpass")',
    )
    parser.add_argument(
        "--f1",
        type=float,
        required=False,
        help="1st cut-off frequency",
    )
    parser.add_argument(
        "--f2",
        type=float,
        required=False,
        help="2nd cut-off frequency",
    )
    parser.add_argument(
        "--trigger",
        action="store_true",
        help="Whether to consider the last channel as trigger",
    )
    args = vars(parser.parse_args())

    filePath = args["path"]
    fs = args["fs"]
=======
    if len(sys.argv) != 2:
        sys.exit("Usage: python plot_signal.py PATH_TO_FILE")
    file_path = sys.argv[1]
>>>>>>> 39cffe56

    signals = read_bio_file(file_path)

    # Plot
    for sig_name, sig_data in signals.items():
        n_samp, n_ch = sig_data["data"].shape

        t = np.arange(n_samp) / sig_data["fs"]
        fig, axes = plt.subplots(
            nrows=n_ch,
            sharex="all",
            squeeze=False,
            figsize=(16, n_ch),
            layout="constrained",
        )
        fig.suptitle(sig_name)
        for i in range(n_ch):
            axes[i][0].plot(t, sig_data["data"][:, i])

    plt.show()


if __name__ == "__main__":
    main()<|MERGE_RESOLUTION|>--- conflicted
+++ resolved
@@ -100,53 +100,9 @@
 
 def main():
     # Input
-<<<<<<< HEAD
-    parser = argparse.ArgumentParser()
-    parser.add_argument(
-        "-p",
-        "--path",
-        type=str,
-        required=True,
-        help="Path to the .bin file",
-    )
-    parser.add_argument(
-        "--fs",
-        type=float,
-        required=True,
-        help="Sampling frequency",
-    )
-    parser.add_argument(
-        "--filtType",
-        type=str,
-        required=False,
-        help='Filter type ("lowpass", "highpass", "bandpass")',
-    )
-    parser.add_argument(
-        "--f1",
-        type=float,
-        required=False,
-        help="1st cut-off frequency",
-    )
-    parser.add_argument(
-        "--f2",
-        type=float,
-        required=False,
-        help="2nd cut-off frequency",
-    )
-    parser.add_argument(
-        "--trigger",
-        action="store_true",
-        help="Whether to consider the last channel as trigger",
-    )
-    args = vars(parser.parse_args())
-
-    filePath = args["path"]
-    fs = args["fs"]
-=======
     if len(sys.argv) != 2:
         sys.exit("Usage: python plot_signal.py PATH_TO_FILE")
     file_path = sys.argv[1]
->>>>>>> 39cffe56
 
     signals = read_bio_file(file_path)
 
